// Copyright (C) 2019-2020 Algorand, Inc.
// This file is part of go-algorand
//
// go-algorand is free software: you can redistribute it and/or modify
// it under the terms of the GNU Affero General Public License as
// published by the Free Software Foundation, either version 3 of the
// License, or (at your option) any later version.
//
// go-algorand is distributed in the hope that it will be useful,
// but WITHOUT ANY WARRANTY; without even the implied warranty of
// MERCHANTABILITY or FITNESS FOR A PARTICULAR PURPOSE.  See the
// GNU Affero General Public License for more details.
//
// You should have received a copy of the GNU Affero General Public License
// along with go-algorand.  If not, see <https://www.gnu.org/licenses/>.

package main

import (
	"fmt"
	"io"
	"io/ioutil"
	"os"

	"github.com/spf13/cobra"

	"github.com/algorand/go-algorand/crypto"
	"github.com/algorand/go-algorand/data/basics"
	"github.com/algorand/go-algorand/data/transactions"
	"github.com/algorand/go-algorand/protocol"
)

var signKeyfile string
var signTxfile string
var signOutfile string
var signMnemonic string

func init() {
	signCmd.Flags().StringVarP(&signKeyfile, "keyfile", "k", "", "Private key filename")
	signCmd.Flags().StringVarP(&signMnemonic, "mnemonic", "m", "", "Private key mnemonic")
	signCmd.Flags().StringVarP(&signTxfile, "txfile", "t", "", "Transaction input filename")
	signCmd.MarkFlagRequired("txfile")
	signCmd.Flags().StringVarP(&signOutfile, "outfile", "o", "", "Transaction output filename")
	signCmd.MarkFlagRequired("outfile")
}

var signCmd = &cobra.Command{
	Use:   "sign",
	Short: "Sign transactions from a file using a private key",
	Args:  cobra.NoArgs,
	Run: func(cmd *cobra.Command, _ []string) {
		seed := loadKeyfileOrMnemonic(signKeyfile, signMnemonic)
		key := crypto.GenerateSignatureSecrets(seed)

		txdata, err := ioutil.ReadFile(signTxfile)
		if err != nil {
			fmt.Fprintf(os.Stderr, "Cannot read transactions from %s: %v\n", signTxfile, err)
			os.Exit(1)
		}

		var outBytes []byte
		dec := protocol.NewDecoderBytes(txdata)
		for {
			var stxn transactions.SignedTxn
			err = dec.Decode(&stxn)
			if err == io.EOF {
				break
			}
			if err != nil {
				fmt.Fprintf(os.Stderr, "Cannot decode transaction: %v\n", err)
				os.Exit(1)
			}

			stxn.Sig = key.Sign(stxn.Txn)
<<<<<<< HEAD
=======
			if stxn.Txn.Sender != basics.Address(key.SignatureVerifier) {
				stxn.AuthAddr = basics.Address(key.SignatureVerifier)
			}
>>>>>>> fdf3a4c2
			outBytes = append(outBytes, protocol.Encode(&stxn)...)
		}

		err = ioutil.WriteFile(signOutfile, outBytes, 0600)
		if err != nil {
			fmt.Fprintf(os.Stderr, "Cannot write signed transactions to %s: %v\n", signOutfile, err)
			os.Exit(1)
		}
	},
}<|MERGE_RESOLUTION|>--- conflicted
+++ resolved
@@ -72,12 +72,9 @@
 			}
 
 			stxn.Sig = key.Sign(stxn.Txn)
-<<<<<<< HEAD
-=======
 			if stxn.Txn.Sender != basics.Address(key.SignatureVerifier) {
 				stxn.AuthAddr = basics.Address(key.SignatureVerifier)
 			}
->>>>>>> fdf3a4c2
 			outBytes = append(outBytes, protocol.Encode(&stxn)...)
 		}
 
