--- conflicted
+++ resolved
@@ -298,11 +298,7 @@
 		log.Debugf("Getting transactions for %d-%d",
 			lastRound+1, status.LastRound)
 
-<<<<<<< HEAD
-		transactions, err := rc.TransactionsByAddr(am.AuctionKey.GetChecksumAddress().String(), am.LastRound+1, status.LastRound, math.MaxUint64)
-=======
 		transactions, err := rc.TransactionsByAddr(am.AuctionKey.String(), lastRound+1, status.LastRound, math.MaxUint64)
->>>>>>> ca79887f
 		if err != nil {
 			log.Error(err)
 			fmt.Println(err)
